-- vim:ts=2:et
-- ========================================================================= --
--                                   "Common.hs":                            --
--      Common Types and Utils for the Haskell Options Pricing Framework     --
-- ========================================================================= --
module Common
(
  assert,
<<<<<<< HEAD
  Date,     daysInMonth, isValidDate,
  Time,     mkTimeY,     mkTimeD,        getTimeY,     getTimeD,   minTime,
  TFunc,    mkConstTF,   mkStepsTF,      mkLinSegmsTF, getConstTF,
  mapTFunc, evalTFunc,   integrateTFunc, Px(..),       Expr(..),   mkFunc
=======
  Time,     mkTimeY,   m_getTimeY,
  TFunc,    mkConstTF, mkStepsTF,      mkLinSegmsTF, getConstTF,
  mapTFunc, evalTFunc, integrateTFunc, Px(..),       Expr(..),   mkFunc
>>>>>>> 0ae2def8
)
where
------------------------------------------------------------------------------
-- "assert":                                                                --
------------------------------------------------------------------------------
assert :: Bool -> a -> a
assert    True    a =  a
assert    False   _ =  error "Assert Failure"

<<<<<<< HEAD
-------------------------------------------------------------------------------
-- "Date" (Calendar) and "Time" as a Fractional Year in UTC:                 --
-------------------------------------------------------------------------------
type    Date   = (Int, Int, Int)                             -- (YYYY, MM, DD)
newtype Time   = Time Double deriving(Read, Show, Eq, Ord);  -- E.g. 2022.12345
=======
------------------------------------------------------------------------------
-- "Time" as a Fractional Year in UTC:                                      --
------------------------------------------------------------------------------
newtype Time = Time { m_getTimeY :: Double} -- E.g. 2022.12345
  deriving(Read, Show, Eq, Ord);
>>>>>>> 0ae2def8

-------------------------------------------------------------------------------
-- "mkTimeY" : Ctor for Tome from a Year Fraction;                           --
-- "getTimeY": Extract a Year Fraction (as Double) from Time:                --
-------------------------------------------------------------------------------
mkTimeY :: Double -> Time
mkTimeY yf
  -- Only the dates within [2000.0, 2100.0) are allowed:
  | yf < 2000.0 || yf >= 2100.0 = error ("Invalid Year: "++(show yf))
  | otherwise                   = Time yf

<<<<<<< HEAD
getTimeY :: Time -> Double
getTimeY   (Time t) = t

-------------------------------------------------------------------------------
-- Utils:                                                                    --
-------------------------------------------------------------------------------
daysInMonth :: Int -> Int -> Int
daysInMonth   year month =
  if month == 4 || month == 6   || month == 9 || month == 11
  then 30
  else
  if month  == 2
  then (if year `mod` 4 == 0 then 29 else 28)
  else 31

isValidDate :: Date -> Bool
isValidDate (year, month, day) =
  year >= 2000  && year < 2100  && month >= 1 && month <= 12 && day >= 1 &&
  day  <= daysInMonth year month

-------------------------------------------------------------------------------
-- "mkTimeD":                                                                --
-------------------------------------------------------------------------------
-- Convert the given calendar date (with day fraction) into year frction:
--
avgDaysInYear :: Double
avgDaysInYear =  365.25      -- Valid for the whole 21st century

mkTimeD :: Date -> Double -> Time
mkTimeD    date@(year, month, day) dayFrac
  -- Again, only the dates within [2000.0, 2100.0) are allowed.
  -- Checks:
  | not (isValidDate date) = error ("Invalid Date: " ++ (show date))
  | otherwise =
    -- "dayCount" is 0-based count of the day given by (month, day) in a year
    -- (01.01 = 0):
    let
      febDays  = daysInMonth year 2
      dayCount =
        case month of
          1  -> day -   1
          2  -> day +  30
          3  -> day +  30 + febDays
          4  -> day +  61 + febDays
          5  -> day +  91 + febDays
          6  -> day + 122 + febDays
          7  -> day + 152 + febDays
          8  -> day + 183 + febDays
          9  -> day + 214 + febDays
          10 -> day + 244 + febDays
          11 -> day + 275 + febDays
          12 -> day + 305 + febDays
      in
        -- Year Fraction Convention: ACT/365.25 valid for the whole 21st Cent:
        Time ((fromIntegral year) +
             ((fromIntegral dayCount + dayFrac) / avgDaysInYear))

------------------------------------------------------------------------------
-- "getTimeD": Convert "Time" into (Year, Month, Day) and DayFraction:
------------------------------------------------------------------------------
-- This is the inverse of "mkTimeD":
--
getTimeD :: Time -> (Date, Double)
getTimeD   (Time t) =
  let
    year, yearDays, month, day :: Int
    (year, fy) = assert (2000.0 <= t && t < 2100.0) (properFraction t)

    -- Fractional number of days in a year:
    fDays :: Double
    fDays = fy * avgDaysInYear

    -- Get the yearDays (0+) and conver them into Month and Day:
    (yearDays, fd) = properFraction fDays

    febDays        = daysInMonth year 2
    (month, day)   =
      if yearDays <=  30
      then  (1, yearDays + 1)
      else
      if yearDays <=  30 + febDays
      then  (2, yearDays - 30)
      else
      if yearDays <=  61 + febDays
      then  (3, yearDays - 30  - febDays)
      else
      if yearDays <=  91 + febDays
      then  (4, yearDays - 61  - febDays)
      else
      if yearDays <= 122 + febDays
      then  (5, yearDays - 91  - febDays)
      else
      if yearDays <= 152 + febDays
      then  (6, yearDays - 122 - febDays)
      else
      if yearDays <= 183 + febDays
      then  (7, yearDays - 152 - febDays)
      else
      if yearDays <= 214 + febDays
      then  (8, yearDays - 183 - febDays)
      else
      if yearDays <= 244 + febDays
      then  (9, yearDays - 214 - febDays)
      else
      if yearDays <= 275 + febDays
      then (10, yearDays - 244 - febDays)
      else
      if yearDays <= 305 + febDays
      then (11, yearDays - 275 - febDays)
      else (12, yearDays - 305 - febDays)
  in
    ((year, month, day), fd)
=======
-- TODO: WallClock -> Time conversion
-- Year Fraction Convention: ACT/365.25 valid for the whole 20th and 21st Cents
>>>>>>> 0ae2def8

------------------------------------------------------------------------------
-- "TFunc":                                                                 --
------------------------------------------------------------------------------
-- Functions of Time: either a Const, or a Step-Wise function:
--
data TFunc =
    ConstTF    Double
  | StepsTF    [(Time,  Double)]          -- [(tFrom,  val   )]
  | LinSegmsTF [(Time, (Double, Double))] -- [(tFrom, (intercept, slope))]
                                          --   intercept + slope * (t - tFrom)
  deriving(Show, Read, Eq)

--
-- "mkConstTF":
-- Constant to TFunc:
--
mkConstTF :: Double -> TFunc
mkConstTF =  ConstTF

--
-- "getConstTF":
--
getConstTF :: TFunc -> Double
getConstTF (ConstTF c) = c
getConstTF _           = error "getConstTF: Not a ConstTF"

--
-- "mkStepsTF":
-- A list (of step-wise times and vals) to TFunc:
--
mkStepsTF :: [(Time, Double)] -> TFunc
mkStepsTF    []  = error "mkStepsTF: Empty steps"
mkStepsTF steps@(_:_)
  | verifyTNodes (map fst steps)     = StepsTF steps
  | otherwise    = error "mkStepsTF: Non-increasing Times in steps"

--
-- "mkLinSegmsTF":
--
mkLinSegmsTF :: [(Time, (Double, Double))] -> TFunc
mkLinSegmsTF [] = error "mkLinSegmsTF: Empty segms"
mkLinSegmsTF segms@(_:_)
  | verifyTNodes (map fst segms)     = LinSegmsTF segms
  | otherwise   = error "mkLinSegmsTF: Non-increasing Times in segms"

--
-- "verifyTNodes":
-- Helper function which verifes that the given times are strictly increasing:
--
verifyTNodes :: [Time] -> Bool
verifyTNodes    []   = True      -- Not really matched, just for completeness
verifyTNodes    [_]  = True
verifyTNodes    ((Time t1) : tl@((Time t2) : _)) =
  if t1 < t2
  then  verifyTNodes tl
  else  False

--
-- "mapTFunc":
--
mapTFunc :: (Double -> Double) -> TFunc -> TFunc
mapTFunc f  (ConstTF    c)     =  ConstTF (f c)
mapTFunc f  (StepsTF    steps) =  StepsTF [(t, f val) | (t, val) <- steps]
-- XXX: Unfortunately we cannot apply an arbitrary map to linear segments:
mapTFunc _  (LinSegmsTF _)     =  error "mapTFunc: Unsupported for LinSegmsTF"

--
-- "minTime":
-- Returns the minimum Time for which this TFunc is defined:
-- We assume that the domain of this TFunc is non-empty (as guaranteed by the
-- "mk..." factories above:
--
minTime :: TFunc -> Time
minTime (ConstTF _)        = error "minTime: Not defined for ConstTF"
minTime (StepsTF    steps) = fst  (head steps)
minTime (LinSegmsTF segms) = fst  (head segms)

------------------------------------------------------------------------------
-- "evalTFunc":                                                             --
------------------------------------------------------------------------------
-- "TFunc" evaluated into Double at a specified instance of Time:
--
evalTFunc :: TFunc        -> Time -> Double
evalTFunc (ConstTF    c)     _    =  c

evalTFunc (StepsTF    steps) time =  snd (findApplNode steps time)

evalTFunc (LinSegmsTF segms) time@(Time t)   =
  let (Time ti, (a, b)) = findApplNode segms time
  in  assert  (t >= ti)   (a + b * (t - ti))

--
-- "findApplNode":
-- Helper function: Find the latest tFrom <= t, ie the applicable interval and
-- its value:
--
findApplNode :: [(Time, a)] -> Time    -> (Time, a)
findApplNode    nodes         (Time t) =
  findApplNode' nodes errNode
  where
  findApplNode' :: [(Time,a)] ->                 (Time, a) -> (Time, a)
  findApplNode' []                               prevNode  = prevNode
  findApplNode' (node@(Time tFrom, _) : nodes')  prevNode  =
    if   tFrom > t
    then prevNode
    else
      if   tFrom == t
      then node
      else findApplNode' nodes' node

  -- Min time in the "nodes", as a String:
  minTS :: String
  minTS =
    case nodes of
      ((Time t', _):_) -> show t'
      _                -> "None"

  -- There is no "prevNode" before the 1st list element, so use "errNode":
  errNode :: (Time, a)
  errNode =  error ("t=" ++ (show t) ++ " must be >= " ++ minTS)

-------------------------------------------------------------------------------
-- "integrateTFunc":                                                         --
-------------------------------------------------------------------------------
-- Returns a triple:
-- (*) the value  of the integral;
-- (*) the vector of derivatives of the integral wrt all intecepts;
-- (*) the vector of derivatives of the integral wrt all slopes:
--
integrateTFunc :: TFunc ->  Time  -> Time  -> (Double, [Double], [Double])

integrateTFunc (ConstTF c) (Time a) (Time b) =
  let tau = b - a
  in  (c * tau, [tau], [0])

-- Now "f" is a "StepsT" or "SegmsTF": Ordering of limits is important:
integrateTFunc f           ta@(Time a) tb@(Time b)
  | a == b    =
    case f of
      StepsTF    steps ->
        let zeros = replicate (length steps) 0.0
        in (0.0, zeros, zeros)
      LinSegmsTF segms ->
        let zeros = replicate (length segms) 0.0
        in (0.0, zeros, zeros)

  | a >  b    =
    -- Inverted integration limits:
    let (  sum, ids,  sds) = integrateTFunc f tb ta
    in  (- sum, [- id | id <- ids], [- sd | sd <- sds])

  | otherwise =
    -- Generic case: a < b
    if a < minT
    then   error ("a=" ++ (show a) ++ ", minT=" ++ (show minT))
    else
      -- Generic Case: Integration interval [a,b] entirely belongs to the
      -- function domain:
      case f of
        StepsTF steps ->
          let
            ns = length steps
            res@(_, ids, sds) = integrTF steps integrStep 0.0 [] []
          in
            assert(length ids == ns && length sds == ns) res

        LinSegmsTF segms ->
          let
            ns = length segms
            res@(_, ids, sds) = integrTF segms integrSegm 0.0 [] []
          in
            assert(length ids == ns && length sds == ns) res
        -- ConstTF is an impossible case, hence not matched...
  where
  Time minT = minTime f

  -- NB: in "integrTF", "a" (Params) is either a Double or a pair
  -- (Double,Double):
  integrTF ::
    -- Nodes
    [(Time, a)] ->
    -- "integrNode": Node -> LeftT  -> RightT -> (SumIncr, IntcptDer, SlopeDer)
    ((Time,  a) -> Double -> Double -> (Double, Double, Double)) ->
    -- CurrSum     CurrIntcptDers CurrSlopeDers
    Double      -> [Double]    -> [Double] ->
    -- (FullIntegral, FullIntcptDers, FullSlopeDers)
    (Double, [Double], [Double])

  -- No more nodes: Return the final result:
  integrTF [] _ currSum currIDs currSDs  =
    (currSum, reverse currIDs, reverse currSDs)

   -- Reached the last node which is unbounded on the right, so the upper
   -- integration limit is always "b":
  integrTF [node@(Time t, _)]  integrNode sum ids sds =
    let
      a'   = max a t
      -- Compute the sum increment and derivatives wrt intercept  and slope
      -- over this node, modify the integral sum and the (reverse) lists of
      -- derivatives:
      (ds, iD, sD) = assert (a' <= b) (integrNode node a' b)
      sum' = sum + ds
      ids' = iD : ids
      sds' = sD : sds
    in
      -- Return the final result:
      (sum', reverse ids', reverse sds')

  integrTF (node@(Time t1, _) : tl@((Time t2, _) : _)) integrNode sum ids sds
    -- We know by construction that t1 < t2, so skip this node -- it is below
    -- the "a" integration limit:
    | a >= t2   = assert  (t1 < t2  && sum == 0.0)
                  (integrTF tl integrNode 0.0 (0.0 : ids) (0.0 : sds))
    -- a < t2:
    -- The interval end is above "a", so this interval contributes non-trivi-
    -- ally to the integral sum and its derivatives:
    | otherwise =
      let
        -- Determine the actual integration limits:
        a'   = max a t1
        b'   = min b t2
        (ds, iD, sD) = assert (a' <= b') (integrNode node a' b')
        sum' = sum + ds
        ids' = iD : ids
        sds' = sD : sds
      in
        -- Tail-recursive call:
        integrTF tl integrNode sum' ids' sds'

  -- "integrNode" is either "integrStep" or "integrSegm":
  -- "integrStep":
  integrStep :: (Time, Double) -> Double -> Double -> (Double, Double, Double)
  integrStep    (_,    val)       a'        b'      =
    let tau  = b' - a'
    in  (val * tau, tau, 0.0)

  -- "integrSegm": int_a' ^ b' (intercept + slope * (t - tFrom)) dt:
  --
  integrSegm :: (Time,  (Double, Double))  -> Double -> Double ->
                (Double, Double, Double)
  integrSegm    (Time tFrom, (intercept, slope)) a'  b' =
    let
      tau  = b' - a'
      tEff = 0.5 * (a' + b') - tFrom
    in
      (tau * (intercept + slope * tEff), tau, tau * tEff)

------------------------------------------------------------------------------
-- "Px": Price of a Tradable Instrument:                                    --
------------------------------------------------------------------------------
-- NB: We allow negative Px vals as well:
--
newtype Px = Px {m_getPxVal :: Double} deriving (Read, Show, Eq, Ord)

-------------------------------------------------------------------------------
-- Symbolic Exprs:                                                           --
-------------------------------------------------------------------------------
data Expr a =
    X
  | Const a
  | Add  (Expr a) (Expr a)
  | Sub  (Expr a) (Expr a)
  | Mult (Expr a) (Expr a)
  | Div  (Expr a) (Expr a)
  | Pow  (Expr a) a
  | Exp  (Expr a)
  | Log  (Expr a)
  | Sin  (Expr a)
  | Cos  (Expr a)
  | Min  (Expr a) (Expr a)
  | Max  (Expr a) (Expr a)
  deriving(Read, Show, Eq)

------------------------------------------------------------------------------
-- "mkFunc": Generating an executable lambda from an Expr:                  --
------------------------------------------------------------------------------
mkFunc :: (Ord a, Floating a) => Expr a -> (a -> a)
mkFunc X             = \x -> x
mkFunc (Const c)     = \_ -> c
mkFunc (Add   e1 e2) = \x -> (mkFunc e1) x + (mkFunc e2) x
mkFunc (Sub   e1 e2) = \x -> (mkFunc e1) x - (mkFunc e2) x
mkFunc (Mult  e1 e2) = \x -> (mkFunc e1) x * (mkFunc e2) x
mkFunc (Div   e1 e2) = \x -> (mkFunc e2) x / (mkFunc e2) x
mkFunc (Pow   e  p)  = \x -> ((mkFunc e) x)  ** p
mkFunc (Exp   e)     = \x -> exp ((mkFunc e)  x)
mkFunc (Log   e)     = \x -> log ((mkFunc e)  x)
mkFunc (Sin   e)     = \x -> sin ((mkFunc e)  x)
mkFunc (Cos   e)     = \x -> cos ((mkFunc e)  x)
mkFunc (Min   e1 e2) = \x -> min ((mkFunc e1) x) ((mkFunc e2) x)
mkFunc (Max   e1 e2) = \x -> max ((mkFunc e1) x) ((mkFunc e2) x)

<|MERGE_RESOLUTION|>--- conflicted
+++ resolved
@@ -6,16 +6,10 @@
 module Common
 (
   assert,
-<<<<<<< HEAD
   Date,     daysInMonth, isValidDate,
   Time,     mkTimeY,     mkTimeD,        getTimeY,     getTimeD,   minTime,
   TFunc,    mkConstTF,   mkStepsTF,      mkLinSegmsTF, getConstTF,
   mapTFunc, evalTFunc,   integrateTFunc, Px(..),       Expr(..),   mkFunc
-=======
-  Time,     mkTimeY,   m_getTimeY,
-  TFunc,    mkConstTF, mkStepsTF,      mkLinSegmsTF, getConstTF,
-  mapTFunc, evalTFunc, integrateTFunc, Px(..),       Expr(..),   mkFunc
->>>>>>> 0ae2def8
 )
 where
 ------------------------------------------------------------------------------
@@ -25,19 +19,11 @@
 assert    True    a =  a
 assert    False   _ =  error "Assert Failure"
 
-<<<<<<< HEAD
 -------------------------------------------------------------------------------
 -- "Date" (Calendar) and "Time" as a Fractional Year in UTC:                 --
 -------------------------------------------------------------------------------
 type    Date   = (Int, Int, Int)                             -- (YYYY, MM, DD)
 newtype Time   = Time Double deriving(Read, Show, Eq, Ord);  -- E.g. 2022.12345
-=======
-------------------------------------------------------------------------------
--- "Time" as a Fractional Year in UTC:                                      --
-------------------------------------------------------------------------------
-newtype Time = Time { m_getTimeY :: Double} -- E.g. 2022.12345
-  deriving(Read, Show, Eq, Ord);
->>>>>>> 0ae2def8
 
 -------------------------------------------------------------------------------
 -- "mkTimeY" : Ctor for Tome from a Year Fraction;                           --
@@ -49,7 +35,6 @@
   | yf < 2000.0 || yf >= 2100.0 = error ("Invalid Year: "++(show yf))
   | otherwise                   = Time yf
 
-<<<<<<< HEAD
 getTimeY :: Time -> Double
 getTimeY   (Time t) = t
 
@@ -162,10 +147,6 @@
       else (12, yearDays - 305 - febDays)
   in
     ((year, month, day), fd)
-=======
--- TODO: WallClock -> Time conversion
--- Year Fraction Convention: ACT/365.25 valid for the whole 20th and 21st Cents
->>>>>>> 0ae2def8
 
 ------------------------------------------------------------------------------
 -- "TFunc":                                                                 --
@@ -419,7 +400,7 @@
 ------------------------------------------------------------------------------
 -- NB: We allow negative Px vals as well:
 --
-newtype Px = Px {m_getPxVal :: Double} deriving (Read, Show, Eq, Ord)
+newtype Px = Px Double deriving (Read, Show, Eq, Ord)
 
 -------------------------------------------------------------------------------
 -- Symbolic Exprs:                                                           --
@@ -457,4 +438,3 @@
 mkFunc (Cos   e)     = \x -> cos ((mkFunc e)  x)
 mkFunc (Min   e1 e2) = \x -> min ((mkFunc e1) x) ((mkFunc e2) x)
 mkFunc (Max   e1 e2) = \x -> max ((mkFunc e1) x) ((mkFunc e2) x)
-
